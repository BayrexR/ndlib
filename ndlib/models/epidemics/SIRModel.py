from ..DiffusionModel import DiffusionModel
import numpy as np
import networkx as nx
import future.utils

__author__ = "Giulio Rossetti"
__license__ = "BSD-2-Clause"
__email__ = "giulio.rossetti@gmail.com"


class SIRModel(DiffusionModel):
    """
       Model Parameters to be specified via ModelConfig

       :param beta: The infection rate (float value in [0,1])
       :param gamma: The recovery rate (float value in [0,1])
    """

    def __init__(self, graph):
        """
             Model Constructor

             :param graph: A networkx graph object
         """
        super(self.__class__, self).__init__(graph)
        self.available_statuses = {
            "Susceptible": 0,
            "Infected": 1,
            "Removed": 2
        }

        self.parameters = {
            "model": {
                "beta": {
                    "descr": "Infection rate",
                    "range": [0, 1],
                    "optional": False},
                "gamma": {
                    "descr": "Recovery rate",
                    "range": [0, 1],
                    "optional": False},
                "tp_rate": {
                    "descr": "Whether if the infection rate depends on the number of infected neighbors",
                    "range": [0, 1],
                    "optional": True,
                    "default": 1
                }
            },
            "nodes": {},
            "edges": {},
        }

        self.name = "SIR"

    def iteration(self, node_status=True):
        """
        Execute a single model iteration

        :return: Iteration_id, Incremental node status (dictionary node->status)
        """
        self.clean_initial_status(self.available_statuses.values())

        actual_status = {node: nstatus for node, nstatus in future.utils.iteritems(self.status)}

        if self.actual_iteration == 0:
            self.actual_iteration += 1
            delta, node_count, status_delta = self.status_delta(actual_status)
            if node_status:
                return {"iteration": 0, "status": actual_status.copy(),
                        "node_count": node_count.copy(), "status_delta": status_delta.copy()}
            else:
                return {"iteration": 0, "status": {},
                        "node_count": node_count.copy(), "status_delta": status_delta.copy()}

        for u in self.graph.nodes():

            u_status = self.status[u]
            eventp = np.random.random_sample()
            neighbors = self.graph.neighbors(u)
            if isinstance(self.graph, nx.DiGraph):
                neighbors = self.graph.predecessors(u)

            if u_status == 0:
<<<<<<< HEAD
                infected_neighbors = len([v for v in neighbors if self.status[v] == 1])
                if eventp < 1 - (1 - self.params['model']['beta']) ** infected_neighbors:
                    actual_status[u] = 1
=======
                infected_neighbors = [v for v in neighbors if self.status[v] == 1]
                triggered = 1 if len(infected_neighbors) > 0 else 0

                if self.params['model']['tp_rate'] == 1:
                    if eventp < 1 - (1 - self.params['model']['beta']) ** len(infected_neighbors):
                        actual_status[u] = 1
                else:
                    if eventp < self.params['model']['beta'] * triggered:
                        actual_status[u] = 1

>>>>>>> cddf8959
            elif u_status == 1:
                if eventp < self.params['model']['gamma']:
                    actual_status[u] = 2

        delta, node_count, status_delta = self.status_delta(actual_status)
        self.status = actual_status
        self.actual_iteration += 1

        if node_status:
            return {"iteration": self.actual_iteration - 1, "status": delta.copy(),
                    "node_count": node_count.copy(), "status_delta": status_delta.copy()}
        else:
            return {"iteration": self.actual_iteration - 1, "status": {},
                    "node_count": node_count.copy(), "status_delta": status_delta.copy()}
<|MERGE_RESOLUTION|>--- conflicted
+++ resolved
@@ -81,11 +81,6 @@
                 neighbors = self.graph.predecessors(u)
 
             if u_status == 0:
-<<<<<<< HEAD
-                infected_neighbors = len([v for v in neighbors if self.status[v] == 1])
-                if eventp < 1 - (1 - self.params['model']['beta']) ** infected_neighbors:
-                    actual_status[u] = 1
-=======
                 infected_neighbors = [v for v in neighbors if self.status[v] == 1]
                 triggered = 1 if len(infected_neighbors) > 0 else 0
 
@@ -95,8 +90,7 @@
                 else:
                     if eventp < self.params['model']['beta'] * triggered:
                         actual_status[u] = 1
-
->>>>>>> cddf8959
+                        
             elif u_status == 1:
                 if eventp < self.params['model']['gamma']:
                     actual_status[u] = 2
