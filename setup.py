from setuptools import setup, find_packages
# from codecs import open
# from os import path

__author__ = 'Giulio Rossetti'
__license__ = "BSD-2-Clause"
__email__ = "giulio.rossetti@gmail.com"

# here = path.abspath(path.dirname(__file__))

# Get the long description from the README file
# with open(path.join(here, 'README.md'), encoding='utf-8') as f:
#    long_description = f.read()


setup(name='ndlib',
<<<<<<< HEAD
      version='5.0.0',
=======
      version='4.0.2',
>>>>>>> fd57f403
      license='BSD-Clause-2',
      description='Network Diffusion Library',
      url='https://github.com/GiulioRossetti/ndlib',
      author='Giulio Rossetti',
      author_email='giulio.rossetti@gmail.com',
      use_2to3=True,
      entry_points={
          'console_scripts': [
              'NDQL_translate = scripts.NDQL_translate:translate',
              'NDQL_execute = scripts.NDQL_execute:execute'
          ],
      },
      classifiers=[
          # How mature is this project? Common values are
          #   3 - Alpha
          #   4 - Beta
          #   5 - Production/Stable
          'Development Status :: 5 - Production/Stable',

          # Indicate who your project is intended for
          'Intended Audience :: Developers',
          'Topic :: Software Development :: Build Tools',

          # Pick your license as you wish (should match "license" above)
          'License :: OSI Approved :: BSD License',

          "Operating System :: OS Independent",

          # Specify the Python versions you support here. In particular, ensure
          # that you indicate whether you support Python 2, Python 3 or both.
          'Programming Language :: Python',
          'Programming Language :: Python :: 2.7',
          'Programming Language :: Python :: 3'
      ],
      keywords='epidemics opinion-dynamics simulator complex-networks',
      install_requires=['numpy', 'networkx', 'dynetx', 'scipy', 'bokeh', 'future', ''],
      packages=find_packages(exclude=["*.test", "*.test.*", "test.*", "test", "ndlib.test", "ndlib.test.*"]),
      )<|MERGE_RESOLUTION|>--- conflicted
+++ resolved
@@ -14,11 +14,7 @@
 
 
 setup(name='ndlib',
-<<<<<<< HEAD
-      version='5.0.0',
-=======
       version='4.0.2',
->>>>>>> fd57f403
       license='BSD-Clause-2',
       description='Network Diffusion Library',
       url='https://github.com/GiulioRossetti/ndlib',
